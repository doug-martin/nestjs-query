--- conflicted
+++ resolved
@@ -64,7 +64,6 @@
  * @internal
  * Mixin to add `delete` graphql endpoints.
  */
-<<<<<<< HEAD
 export const Deletable = <DTO, QS extends QueryService<DTO, unknown, unknown>>(
   DTOClass: Class<DTO>,
   opts: DeleteResolverOpts<DTO>,
@@ -76,7 +75,10 @@
   const enableManySubscriptions = opts.many?.enableSubscriptions ?? enableSubscriptions;
   const deletedOneEvent = getDTOEventName(EventType.DELETED_ONE, DTOClass);
   const deletedManyEvent = getDTOEventName(EventType.DELETED_MANY, DTOClass);
-  const { DeleteOneInput = DeleteOneInputType(), DeleteManyInput = defaultDeleteManyInput(dtoNames, DTOClass) } = opts;
+  const {
+    DeleteOneInput = defaultDeleteOneInput(dtoNames, DTOClass),
+    DeleteManyInput = defaultDeleteManyInput(dtoNames, DTOClass),
+  } = opts;
   const deleteOneMutationName = opts.one?.name ?? `deleteOne${baseName}`;
   const deleteManyMutationName = opts.many?.name ?? `deleteMany${pluralBaseName}`;
   const DMR = DeleteManyResponseType();
@@ -123,73 +125,10 @@
       const deletedResponse = await this.service.deleteOne(input.input.id, { filter: authorizeFilter ?? {} });
       if (enableOneSubscriptions) {
         await this.publishDeletedOneEvent(deletedResponse, authorizeFilter);
-=======
-export const Deletable =
-  <DTO, QS extends QueryService<DTO, unknown, unknown>>(DTOClass: Class<DTO>, opts: DeleteResolverOpts<DTO>) =>
-  <B extends Class<ServiceResolver<DTO, QS>>>(BaseClass: B): Class<DeleteResolver<DTO, QS>> & B => {
-    const dtoNames = getDTONames(DTOClass, opts);
-    const { baseName, pluralBaseName } = dtoNames;
-    const enableSubscriptions = opts.enableSubscriptions === true;
-    const enableOneSubscriptions = opts.one?.enableSubscriptions ?? enableSubscriptions;
-    const enableManySubscriptions = opts.many?.enableSubscriptions ?? enableSubscriptions;
-    const deletedOneEvent = getDTOEventName(EventType.DELETED_ONE, DTOClass);
-    const deletedManyEvent = getDTOEventName(EventType.DELETED_MANY, DTOClass);
-    const {
-      DeleteOneInput = defaultDeleteOneInput(dtoNames, DTOClass),
-      DeleteManyInput = defaultDeleteManyInput(dtoNames, DTOClass),
-    } = opts;
-    const deleteOneMutationName = opts.one?.name ?? `deleteOne${baseName}`;
-    const deleteManyMutationName = opts.many?.name ?? `deleteMany${pluralBaseName}`;
-    const DMR = DeleteManyResponseType();
-
-    const commonResolverOpts = omit(opts, 'dtoName', 'one', 'many', 'DeleteOneInput', 'DeleteManyInput');
-
-    @ObjectType(`${baseName}DeleteResponse`)
-    // eslint-disable-next-line @typescript-eslint/ban-ts-comment
-    // @ts-ignore
-    class DeleteOneResponse extends PartialType(DTOClass, ObjectType) {}
-
-    @ArgsType()
-    class DO extends MutationArgsType(DeleteOneInput) {}
-
-    @ArgsType()
-    class DM extends MutationArgsType(DeleteManyInput) {}
-
-    @InputType(`DeleteOne${baseName}SubscriptionFilterInput`)
-    class SI extends SubscriptionFilterInputType(DTOClass) {}
-
-    @ArgsType()
-    class DOSA extends SubscriptionArgsType(SI) {}
-
-    // eslint-disable-next-line @typescript-eslint/no-explicit-any
-    const deleteOneSubscriptionFilter = createSubscriptionFilter(SI, deletedOneEvent);
-
-    @Resolver(() => DTOClass, { isAbstract: true })
-    class DeleteResolverBase extends BaseClass {
-      @ResolverMutation(
-        () => DeleteOneResponse,
-        { name: deleteOneMutationName },
-        commonResolverOpts,
-        { interceptors: [HookInterceptor(HookTypes.BEFORE_DELETE_ONE, DTOClass), AuthorizerInterceptor(DTOClass)] },
-        opts.one ?? {},
-      )
-      async deleteOne(
-        @MutationHookArgs() input: DO,
-        @AuthorizerFilter({
-          operationGroup: OperationGroup.DELETE,
-          many: false,
-        })
-        authorizeFilter?: Filter<DTO>,
-      ): Promise<Partial<DTO>> {
-        const deletedResponse = await this.service.deleteOne(input.input.id, { filter: authorizeFilter ?? {} });
-        if (enableOneSubscriptions) {
-          await this.publishDeletedOneEvent(deletedResponse);
-        }
-        return deletedResponse;
->>>>>>> a09a3586
-      }
-
-<<<<<<< HEAD
+      }
+      return deletedResponse;
+    }
+
     @ResolverMutation(
       () => DMR,
       { name: deleteManyMutationName },
@@ -208,59 +147,26 @@
       const deleteManyResponse = await this.service.deleteMany(mergeFilter(input.input.filter, authorizeFilter ?? {}));
       if (enableManySubscriptions) {
         await this.publishDeletedManyEvent(deleteManyResponse, authorizeFilter);
-=======
-      @ResolverMutation(
-        () => DMR,
-        { name: deleteManyMutationName },
-        commonResolverOpts,
-        { interceptors: [HookInterceptor(HookTypes.BEFORE_DELETE_MANY, DTOClass), AuthorizerInterceptor(DTOClass)] },
-        opts.many ?? {},
-      )
-      async deleteMany(
-        @MutationHookArgs() input: DM,
-        @AuthorizerFilter({
-          operationGroup: OperationGroup.DELETE,
-          many: true,
-        })
-        authorizeFilter?: Filter<DTO>,
-      ): Promise<DeleteManyResponse> {
-        const deleteManyResponse = await this.service.deleteMany(
-          mergeFilter(input.input.filter, authorizeFilter ?? {}),
-        );
-        if (enableManySubscriptions) {
-          await this.publishDeletedManyEvent(deleteManyResponse);
-        }
-        return deleteManyResponse;
->>>>>>> a09a3586
-      }
-
-<<<<<<< HEAD
+      }
+      return deleteManyResponse;
+    }
+
     async publishDeletedOneEvent(dto: DeleteOneResponse, authorizeFilter?: Filter<DTO>): Promise<void> {
       if (this.pubSub) {
-        const eventName = authorizeFilter != null ? getUniqueNameForEvent(deletedOneEvent, authorizeFilter) : deletedOneEvent;
+        const eventName =
+          authorizeFilter != null ? getUniqueNameForEvent(deletedOneEvent, authorizeFilter) : deletedOneEvent;
         await this.pubSub.publish(eventName, { [deletedOneEvent]: dto });
-=======
-      async publishDeletedOneEvent(dto: DeleteOneResponse): Promise<void> {
-        if (this.pubSub) {
-          await this.pubSub.publish(deletedOneEvent, { [deletedOneEvent]: dto });
-        }
->>>>>>> a09a3586
-      }
-
-<<<<<<< HEAD
+      }
+    }
+
     async publishDeletedManyEvent(dmr: DeleteManyResponse, authorizeFilter?: Filter<DTO>): Promise<void> {
       if (this.pubSub) {
-        const eventName = authorizeFilter != null ? getUniqueNameForEvent(deletedManyEvent, authorizeFilter) : deletedManyEvent;
+        const eventName =
+          authorizeFilter != null ? getUniqueNameForEvent(deletedManyEvent, authorizeFilter) : deletedManyEvent;
         await this.pubSub.publish(eventName, { [deletedManyEvent]: dmr });
-=======
-      async publishDeletedManyEvent(dmr: DeleteManyResponse): Promise<void> {
-        if (this.pubSub) {
-          await this.pubSub.publish(deletedManyEvent, { [deletedManyEvent]: dmr });
-        }
->>>>>>> a09a3586
-      }
-
-<<<<<<< HEAD
+      }
+    }
+
     @ResolverSubscription(
       () => DeleteOneResponse,
       { name: deletedOneEvent, filter: deleteOneSubscriptionFilter },
@@ -271,11 +177,15 @@
     )
     // input required so graphql subscription filtering will work.
     // eslint-disable-next-line @typescript-eslint/no-unused-vars
-    deletedOneSubscription(@Args() input?: DOSA, authorizeFilter?: Filter<DTO>): AsyncIterator<DeletedEvent<DeleteOneResponse>> {
+    deletedOneSubscription(
+      @Args() input?: DOSA,
+      authorizeFilter?: Filter<DTO>,
+    ): AsyncIterator<DeletedEvent<DeleteOneResponse>> {
       if (!enableOneSubscriptions || !this.pubSub) {
         throw new Error(`Unable to subscribe to ${deletedOneEvent}`);
       }
-      const eventName = authorizeFilter != null ? getUniqueNameForEvent(deletedOneEvent, authorizeFilter) : deletedOneEvent;
+      const eventName =
+        authorizeFilter != null ? getUniqueNameForEvent(deletedOneEvent, authorizeFilter) : deletedOneEvent;
       return this.pubSub.asyncIterator(eventName);
     }
 
@@ -286,43 +196,17 @@
       if (!enableManySubscriptions || !this.pubSub) {
         throw new Error(`Unable to subscribe to ${deletedManyEvent}`);
       }
-      const eventName = authorizeFilter != null ? getUniqueNameForEvent(deletedManyEvent, authorizeFilter) : deletedManyEvent;
+      const eventName =
+        authorizeFilter != null ? getUniqueNameForEvent(deletedManyEvent, authorizeFilter) : deletedManyEvent;
       return this.pubSub.asyncIterator(eventName);
-=======
-      @ResolverSubscription(
-        () => DeleteOneResponse,
-        { name: deletedOneEvent, filter: deleteOneSubscriptionFilter },
-        commonResolverOpts,
-        {
-          enableSubscriptions: enableOneSubscriptions,
-        },
-      )
-      // input required so graphql subscription filtering will work.
-      // eslint-disable-next-line @typescript-eslint/no-unused-vars
-      deletedOneSubscription(@Args() input?: DOSA): AsyncIterator<DeletedEvent<DeleteOneResponse>> {
-        if (!enableOneSubscriptions || !this.pubSub) {
-          throw new Error(`Unable to subscribe to ${deletedOneEvent}`);
-        }
-        return this.pubSub.asyncIterator(deletedOneEvent);
-      }
-
-      @ResolverSubscription(() => DMR, { name: deletedManyEvent }, commonResolverOpts, {
-        enableSubscriptions: enableManySubscriptions,
-      })
-      deletedManySubscription(): AsyncIterator<DeletedEvent<DeleteManyResponse>> {
-        if (!enableManySubscriptions || !this.pubSub) {
-          throw new Error(`Unable to subscribe to ${deletedManyEvent}`);
-        }
-        return this.pubSub.asyncIterator(deletedManyEvent);
-      }
->>>>>>> a09a3586
-    }
-    return DeleteResolverBase;
-  };
+    }
+  }
+  return DeleteResolverBase;
+};
 // eslint-disable-next-line @typescript-eslint/no-redeclare -- intentional
 export const DeleteResolver = <
   DTO,
-  QS extends QueryService<DTO, unknown, unknown> = QueryService<DTO, unknown, unknown>,
+  QS extends QueryService<DTO, unknown, unknown> = QueryService<DTO, unknown, unknown>
 >(
   DTOClass: Class<DTO>,
   opts: DeleteResolverOpts<DTO> = {},
