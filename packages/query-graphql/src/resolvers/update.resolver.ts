// eslint-disable-next-line max-classes-per-file
import {
  Class,
  DeepPartial,
  DeleteManyResponse,
  Filter,
  mergeFilter,
  QueryService,
  UpdateManyResponse,
} from '@nestjs-query/core';
import { Args, ArgsType, InputType, PartialType, Resolver } from '@nestjs/graphql';
import omit from 'lodash.omit';
import { HookTypes } from '../hooks';
import { DTONames, getDTONames } from '../common';
import { EventType, getDTOEventName } from '../subscription';
import {
  MutationArgsType,
  SubscriptionArgsType,
  SubscriptionFilterInputType,
  UpdateManyInputType,
  UpdateManyResponseType,
  UpdateOneInputType,
} from '../types';
import { BaseServiceResolver, ResolverClass, ServiceResolver, SubscriptionResolverOpts } from './resolver.interface';
import { AuthorizerFilter, MutationHookArgs, ResolverMutation, ResolverSubscription } from '../decorators';
import { createSubscriptionFilter, getUniqueNameForEvent } from './helpers';
import { AuthorizerInterceptor, HookInterceptor } from '../interceptors';
import { OperationGroup } from '../auth';

export type UpdatedEvent<DTO> = { [eventName: string]: DTO };
export interface UpdateResolverOpts<DTO, U = DeepPartial<DTO>> extends SubscriptionResolverOpts {
  UpdateDTOClass?: Class<U>;
  UpdateOneInput?: Class<UpdateOneInputType<U>>;
  UpdateManyInput?: Class<UpdateManyInputType<DTO, U>>;
}

export interface UpdateResolver<DTO, U, QS extends QueryService<DTO, unknown, U>> extends ServiceResolver<DTO, QS> {
  updateOne(input: MutationArgsType<UpdateOneInputType<U>>, authFilter?: Filter<DTO>): Promise<DTO>;

  updateMany(
    input: MutationArgsType<UpdateManyInputType<DTO, U>>,
    authFilter?: Filter<DTO>,
  ): Promise<UpdateManyResponse>;

  updatedOneSubscription(input?: SubscriptionArgsType<DTO>): AsyncIterator<UpdatedEvent<DTO>>;

  updatedManySubscription(): AsyncIterator<UpdatedEvent<DeleteManyResponse>>;
}

/** @internal */
const defaultUpdateInput = <DTO, U>(dtoNames: DTONames, DTOClass: Class<DTO>): Class<U> => {
  @InputType(`Update${dtoNames.baseName}`)
  // eslint-disable-next-line @typescript-eslint/ban-ts-comment
  // @ts-ignore
  class UpdateType extends PartialType(DTOClass, InputType) {}

  return UpdateType as Class<U>;
};

/** @internal */
const defaultUpdateOneInput = <DTO, U>(
  dtoNames: DTONames,
  DTOClass: Class<DTO>,
  UpdateDTO: Class<U>,
): Class<UpdateOneInputType<U>> => {
  const { baseName } = dtoNames;

  @InputType(`UpdateOne${baseName}Input`)
  class UM extends UpdateOneInputType(DTOClass, UpdateDTO) {}

  return UM;
};

/** @internal */
const defaultUpdateManyInput = <DTO, U>(
  dtoNames: DTONames,
  DTOClass: Class<DTO>,
  UpdateDTO: Class<U>,
): Class<UpdateManyInputType<DTO, U>> => {
  const { pluralBaseName } = dtoNames;

  @InputType(`UpdateMany${pluralBaseName}Input`)
  class UM extends UpdateManyInputType(DTOClass, UpdateDTO) {}

  return UM;
};

/**
 * @internal
 * Mixin to add `update` graphql endpoints.
 */
<<<<<<< HEAD
export const Updateable = <DTO, U, QS extends QueryService<DTO, unknown, U>>(
  DTOClass: Class<DTO>,
  opts: UpdateResolverOpts<DTO, U>,
) => <B extends Class<ServiceResolver<DTO, QS>>>(BaseClass: B): Class<UpdateResolver<DTO, U, QS>> & B => {
  const dtoNames = getDTONames(DTOClass, opts);
  const { baseName, pluralBaseName } = dtoNames;
  const UMR = UpdateManyResponseType();
  const enableSubscriptions = opts.enableSubscriptions === true;
  const enableOneSubscriptions = opts.one?.enableSubscriptions ?? enableSubscriptions;
  const enableManySubscriptions = opts.many?.enableSubscriptions ?? enableSubscriptions;
  const updateOneEvent = getDTOEventName(EventType.UPDATED_ONE, DTOClass);
  const updateManyEvent = getDTOEventName(EventType.UPDATED_MANY, DTOClass);
  const {
    UpdateDTOClass = defaultUpdateInput(dtoNames, DTOClass),
    UpdateOneInput = defaultUpdateOneInput(dtoNames, UpdateDTOClass),
    UpdateManyInput = defaultUpdateManyInput(dtoNames, DTOClass, UpdateDTOClass),
  } = opts;
  const updateOneMutationName = opts.one?.name ?? `updateOne${baseName}`;
  const updateManyMutationName = opts.many?.name ?? `updateMany${pluralBaseName}`;

  const commonResolverOpts = omit(
    opts,
    'dtoName',
    'one',
    'many',
    'UpdateDTOClass',
    'UpdateOneInput',
    'UpdateManyInput',
  );

  @ArgsType()
  class UO extends MutationArgsType(UpdateOneInput) {}

  @ArgsType()
  class UM extends MutationArgsType(UpdateManyInput) {}

  @InputType(`UpdateOne${baseName}SubscriptionFilterInput`)
  class SI extends SubscriptionFilterInputType(DTOClass) {}

  @ArgsType()
  class UOSA extends SubscriptionArgsType(SI) {}

  const updateOneSubscriptionFilter = createSubscriptionFilter(SI, updateOneEvent);

  @Resolver(() => DTOClass, { isAbstract: true })
  class UpdateResolverBase extends BaseClass {
    @ResolverMutation(
      () => DTOClass,
      { name: updateOneMutationName },
      {
        interceptors: [
          HookInterceptor(HookTypes.BEFORE_UPDATE_ONE, UpdateDTOClass, DTOClass),
          AuthorizerInterceptor(DTOClass),
        ],
      },
      commonResolverOpts,
      opts.one ?? {},
    )
    async updateOne(
      @MutationHookArgs() input: UO,
      @AuthorizerFilter({
        operationGroup: OperationGroup.UPDATE,
        many: false,
      })
      authorizeFilter?: Filter<DTO>,
    ): Promise<DTO> {
      const { id, update } = input.input;
      const updateResult = await this.service.updateOne(id, update, { filter: authorizeFilter ?? {} });
      if (enableOneSubscriptions) {
        await this.publishUpdatedOneEvent(updateResult, authorizeFilter);
=======
export const Updateable =
  <DTO, U, QS extends QueryService<DTO, unknown, U>>(DTOClass: Class<DTO>, opts: UpdateResolverOpts<DTO, U>) =>
  <B extends Class<ServiceResolver<DTO, QS>>>(BaseClass: B): Class<UpdateResolver<DTO, U, QS>> & B => {
    const dtoNames = getDTONames(DTOClass, opts);
    const { baseName, pluralBaseName } = dtoNames;
    const UMR = UpdateManyResponseType();
    const enableSubscriptions = opts.enableSubscriptions === true;
    const enableOneSubscriptions = opts.one?.enableSubscriptions ?? enableSubscriptions;
    const enableManySubscriptions = opts.many?.enableSubscriptions ?? enableSubscriptions;
    const updateOneEvent = getDTOEventName(EventType.UPDATED_ONE, DTOClass);
    const updateManyEvent = getDTOEventName(EventType.UPDATED_MANY, DTOClass);
    const {
      UpdateDTOClass = defaultUpdateInput(dtoNames, DTOClass),
      UpdateOneInput = defaultUpdateOneInput(dtoNames, DTOClass, UpdateDTOClass),
      UpdateManyInput = defaultUpdateManyInput(dtoNames, DTOClass, UpdateDTOClass),
    } = opts;
    const updateOneMutationName = opts.one?.name ?? `updateOne${baseName}`;
    const updateManyMutationName = opts.many?.name ?? `updateMany${pluralBaseName}`;

    const commonResolverOpts = omit(
      opts,
      'dtoName',
      'one',
      'many',
      'UpdateDTOClass',
      'UpdateOneInput',
      'UpdateManyInput',
    );

    @ArgsType()
    class UO extends MutationArgsType(UpdateOneInput) {}

    @ArgsType()
    class UM extends MutationArgsType(UpdateManyInput) {}

    @InputType(`UpdateOne${baseName}SubscriptionFilterInput`)
    class SI extends SubscriptionFilterInputType(DTOClass) {}

    @ArgsType()
    class UOSA extends SubscriptionArgsType(SI) {}

    const updateOneSubscriptionFilter = createSubscriptionFilter(SI, updateOneEvent);

    @Resolver(() => DTOClass, { isAbstract: true })
    class UpdateResolverBase extends BaseClass {
      @ResolverMutation(
        () => DTOClass,
        { name: updateOneMutationName },
        {
          interceptors: [
            HookInterceptor(HookTypes.BEFORE_UPDATE_ONE, UpdateDTOClass, DTOClass),
            AuthorizerInterceptor(DTOClass),
          ],
        },
        commonResolverOpts,
        opts.one ?? {},
      )
      async updateOne(
        @MutationHookArgs() input: UO,
        @AuthorizerFilter({
          operationGroup: OperationGroup.UPDATE,
          many: false,
        })
        authorizeFilter?: Filter<DTO>,
      ): Promise<DTO> {
        const { id, update } = input.input;
        const updateResult = await this.service.updateOne(id, update, { filter: authorizeFilter ?? {} });
        if (enableOneSubscriptions) {
          await this.publishUpdatedOneEvent(updateResult);
        }
        return updateResult;
>>>>>>> a09a3586
      }

<<<<<<< HEAD
    @ResolverMutation(
      () => UMR,
      { name: updateManyMutationName },
      {
        interceptors: [
          HookInterceptor(HookTypes.BEFORE_UPDATE_MANY, UpdateDTOClass, DTOClass),
          AuthorizerInterceptor(DTOClass),
        ],
      },
      commonResolverOpts,
      opts.many ?? {},
    )
    async updateMany(
      @MutationHookArgs() input: UM,
      @AuthorizerFilter({
        operationGroup: OperationGroup.UPDATE,
        many: true,
      })
      authorizeFilter?: Filter<DTO>,
    ): Promise<UpdateManyResponse> {
      const { update, filter } = input.input;
      const updateManyResponse = await this.service.updateMany(update, mergeFilter(filter, authorizeFilter ?? {}));
      if (enableManySubscriptions) {
        await this.publishUpdatedManyEvent(updateManyResponse, authorizeFilter);
=======
      @ResolverMutation(
        () => UMR,
        { name: updateManyMutationName },
        {
          interceptors: [
            HookInterceptor(HookTypes.BEFORE_UPDATE_MANY, UpdateDTOClass, DTOClass),
            AuthorizerInterceptor(DTOClass),
          ],
        },
        commonResolverOpts,
        opts.many ?? {},
      )
      async updateMany(
        @MutationHookArgs() input: UM,
        @AuthorizerFilter({
          operationGroup: OperationGroup.UPDATE,
          many: true,
        })
        authorizeFilter?: Filter<DTO>,
      ): Promise<UpdateManyResponse> {
        const { update, filter } = input.input;
        const updateManyResponse = await this.service.updateMany(update, mergeFilter(filter, authorizeFilter ?? {}));
        if (enableManySubscriptions) {
          await this.publishUpdatedManyEvent(updateManyResponse);
        }
        return updateManyResponse;
>>>>>>> a09a3586
      }

<<<<<<< HEAD
    async publishUpdatedOneEvent(dto: DTO, authorizeFilter?: Filter<DTO>): Promise<void> {
      if (this.pubSub) {
        const eventName = authorizeFilter != null ? getUniqueNameForEvent(updateOneEvent, authorizeFilter) : updateOneEvent;
        await this.pubSub.publish(eventName, { [updateOneEvent]: dto });
=======
      async publishUpdatedOneEvent(dto: DTO): Promise<void> {
        if (this.pubSub) {
          await this.pubSub.publish(updateOneEvent, { [updateOneEvent]: dto });
        }
>>>>>>> a09a3586
      }

<<<<<<< HEAD
    async publishUpdatedManyEvent(umr: UpdateManyResponse, authorizeFilter?: Filter<DTO>): Promise<void> {
      if (this.pubSub) {
        const eventName = authorizeFilter != null ? getUniqueNameForEvent(updateManyEvent, authorizeFilter) : updateManyEvent;
        await this.pubSub.publish(eventName, { [updateManyEvent]: umr });
=======
      async publishUpdatedManyEvent(umr: UpdateManyResponse): Promise<void> {
        if (this.pubSub) {
          await this.pubSub.publish(updateManyEvent, { [updateManyEvent]: umr });
        }
>>>>>>> a09a3586
      }

<<<<<<< HEAD
    @ResolverSubscription(
      () => DTOClass,
      { name: updateOneEvent, filter: updateOneSubscriptionFilter },
      commonResolverOpts,
      {
        enableSubscriptions: enableOneSubscriptions,
      },
    )
    // input required so graphql subscription filtering will work.
    // eslint-disable-next-line @typescript-eslint/no-unused-vars
    updatedOneSubscription(@Args() input?: UOSA, authorizeFilter?: Filter<DTO>): AsyncIterator<UpdatedEvent<DTO>> {
      if (!enableOneSubscriptions || !this.pubSub) {
        throw new Error(`Unable to subscribe to ${updateOneEvent}`);
      }
      const eventName = authorizeFilter != null ? getUniqueNameForEvent(updateOneEvent, authorizeFilter) : updateOneEvent;
      return this.pubSub.asyncIterator(eventName);
    }



    @ResolverSubscription(() => UMR, { name: updateManyEvent }, commonResolverOpts, {
      enableSubscriptions: enableManySubscriptions,
    })
    updatedManySubscription(authorizeFilter?: Filter<DTO>): AsyncIterator<UpdatedEvent<DeleteManyResponse>> {
      if (!enableManySubscriptions || !this.pubSub) {
        throw new Error(`Unable to subscribe to ${updateManyEvent}`);
      }
      const eventName = authorizeFilter != null ? getUniqueNameForEvent(updateManyEvent, authorizeFilter) : updateManyEvent;
      return this.pubSub.asyncIterator(eventName);
=======
      @ResolverSubscription(
        () => DTOClass,
        { name: updateOneEvent, filter: updateOneSubscriptionFilter },
        commonResolverOpts,
        {
          enableSubscriptions: enableOneSubscriptions,
        },
      )
      // input required so graphql subscription filtering will work.
      // eslint-disable-next-line @typescript-eslint/no-unused-vars
      updatedOneSubscription(@Args() input?: UOSA): AsyncIterator<UpdatedEvent<DTO>> {
        if (!enableOneSubscriptions || !this.pubSub) {
          throw new Error(`Unable to subscribe to ${updateOneEvent}`);
        }
        return this.pubSub.asyncIterator(updateOneEvent);
      }

      @ResolverSubscription(() => UMR, { name: updateManyEvent }, commonResolverOpts, {
        enableSubscriptions: enableManySubscriptions,
      })
      updatedManySubscription(): AsyncIterator<UpdatedEvent<DeleteManyResponse>> {
        if (!enableManySubscriptions || !this.pubSub) {
          throw new Error(`Unable to subscribe to ${updateManyEvent}`);
        }
        return this.pubSub.asyncIterator(updateManyEvent);
      }
>>>>>>> a09a3586
    }

    return UpdateResolverBase;
  };
// eslint-disable-next-line @typescript-eslint/no-redeclare -- intentional
export const UpdateResolver = <
  DTO,
  U = DeepPartial<DTO>,
  QS extends QueryService<DTO, unknown, U> = QueryService<DTO, unknown, U>,
>(
  DTOClass: Class<DTO>,
  opts: UpdateResolverOpts<DTO, U> = {},
): ResolverClass<DTO, QS, UpdateResolver<DTO, U, QS>> => Updateable(DTOClass, opts)(BaseServiceResolver);<|MERGE_RESOLUTION|>--- conflicted
+++ resolved
@@ -89,7 +89,6 @@
  * @internal
  * Mixin to add `update` graphql endpoints.
  */
-<<<<<<< HEAD
 export const Updateable = <DTO, U, QS extends QueryService<DTO, unknown, U>>(
   DTOClass: Class<DTO>,
   opts: UpdateResolverOpts<DTO, U>,
@@ -104,7 +103,7 @@
   const updateManyEvent = getDTOEventName(EventType.UPDATED_MANY, DTOClass);
   const {
     UpdateDTOClass = defaultUpdateInput(dtoNames, DTOClass),
-    UpdateOneInput = defaultUpdateOneInput(dtoNames, UpdateDTOClass),
+    UpdateOneInput = defaultUpdateOneInput(dtoNames, DTOClass, UpdateDTOClass),
     UpdateManyInput = defaultUpdateManyInput(dtoNames, DTOClass, UpdateDTOClass),
   } = opts;
   const updateOneMutationName = opts.one?.name ?? `updateOne${baseName}`;
@@ -160,82 +159,10 @@
       const updateResult = await this.service.updateOne(id, update, { filter: authorizeFilter ?? {} });
       if (enableOneSubscriptions) {
         await this.publishUpdatedOneEvent(updateResult, authorizeFilter);
-=======
-export const Updateable =
-  <DTO, U, QS extends QueryService<DTO, unknown, U>>(DTOClass: Class<DTO>, opts: UpdateResolverOpts<DTO, U>) =>
-  <B extends Class<ServiceResolver<DTO, QS>>>(BaseClass: B): Class<UpdateResolver<DTO, U, QS>> & B => {
-    const dtoNames = getDTONames(DTOClass, opts);
-    const { baseName, pluralBaseName } = dtoNames;
-    const UMR = UpdateManyResponseType();
-    const enableSubscriptions = opts.enableSubscriptions === true;
-    const enableOneSubscriptions = opts.one?.enableSubscriptions ?? enableSubscriptions;
-    const enableManySubscriptions = opts.many?.enableSubscriptions ?? enableSubscriptions;
-    const updateOneEvent = getDTOEventName(EventType.UPDATED_ONE, DTOClass);
-    const updateManyEvent = getDTOEventName(EventType.UPDATED_MANY, DTOClass);
-    const {
-      UpdateDTOClass = defaultUpdateInput(dtoNames, DTOClass),
-      UpdateOneInput = defaultUpdateOneInput(dtoNames, DTOClass, UpdateDTOClass),
-      UpdateManyInput = defaultUpdateManyInput(dtoNames, DTOClass, UpdateDTOClass),
-    } = opts;
-    const updateOneMutationName = opts.one?.name ?? `updateOne${baseName}`;
-    const updateManyMutationName = opts.many?.name ?? `updateMany${pluralBaseName}`;
-
-    const commonResolverOpts = omit(
-      opts,
-      'dtoName',
-      'one',
-      'many',
-      'UpdateDTOClass',
-      'UpdateOneInput',
-      'UpdateManyInput',
-    );
-
-    @ArgsType()
-    class UO extends MutationArgsType(UpdateOneInput) {}
-
-    @ArgsType()
-    class UM extends MutationArgsType(UpdateManyInput) {}
-
-    @InputType(`UpdateOne${baseName}SubscriptionFilterInput`)
-    class SI extends SubscriptionFilterInputType(DTOClass) {}
-
-    @ArgsType()
-    class UOSA extends SubscriptionArgsType(SI) {}
-
-    const updateOneSubscriptionFilter = createSubscriptionFilter(SI, updateOneEvent);
-
-    @Resolver(() => DTOClass, { isAbstract: true })
-    class UpdateResolverBase extends BaseClass {
-      @ResolverMutation(
-        () => DTOClass,
-        { name: updateOneMutationName },
-        {
-          interceptors: [
-            HookInterceptor(HookTypes.BEFORE_UPDATE_ONE, UpdateDTOClass, DTOClass),
-            AuthorizerInterceptor(DTOClass),
-          ],
-        },
-        commonResolverOpts,
-        opts.one ?? {},
-      )
-      async updateOne(
-        @MutationHookArgs() input: UO,
-        @AuthorizerFilter({
-          operationGroup: OperationGroup.UPDATE,
-          many: false,
-        })
-        authorizeFilter?: Filter<DTO>,
-      ): Promise<DTO> {
-        const { id, update } = input.input;
-        const updateResult = await this.service.updateOne(id, update, { filter: authorizeFilter ?? {} });
-        if (enableOneSubscriptions) {
-          await this.publishUpdatedOneEvent(updateResult);
-        }
-        return updateResult;
->>>>>>> a09a3586
-      }
-
-<<<<<<< HEAD
+      }
+      return updateResult;
+    }
+
     @ResolverMutation(
       () => UMR,
       { name: updateManyMutationName },
@@ -260,63 +187,26 @@
       const updateManyResponse = await this.service.updateMany(update, mergeFilter(filter, authorizeFilter ?? {}));
       if (enableManySubscriptions) {
         await this.publishUpdatedManyEvent(updateManyResponse, authorizeFilter);
-=======
-      @ResolverMutation(
-        () => UMR,
-        { name: updateManyMutationName },
-        {
-          interceptors: [
-            HookInterceptor(HookTypes.BEFORE_UPDATE_MANY, UpdateDTOClass, DTOClass),
-            AuthorizerInterceptor(DTOClass),
-          ],
-        },
-        commonResolverOpts,
-        opts.many ?? {},
-      )
-      async updateMany(
-        @MutationHookArgs() input: UM,
-        @AuthorizerFilter({
-          operationGroup: OperationGroup.UPDATE,
-          many: true,
-        })
-        authorizeFilter?: Filter<DTO>,
-      ): Promise<UpdateManyResponse> {
-        const { update, filter } = input.input;
-        const updateManyResponse = await this.service.updateMany(update, mergeFilter(filter, authorizeFilter ?? {}));
-        if (enableManySubscriptions) {
-          await this.publishUpdatedManyEvent(updateManyResponse);
-        }
-        return updateManyResponse;
->>>>>>> a09a3586
-      }
-
-<<<<<<< HEAD
+      }
+      return updateManyResponse;
+    }
+
     async publishUpdatedOneEvent(dto: DTO, authorizeFilter?: Filter<DTO>): Promise<void> {
       if (this.pubSub) {
-        const eventName = authorizeFilter != null ? getUniqueNameForEvent(updateOneEvent, authorizeFilter) : updateOneEvent;
+        const eventName =
+          authorizeFilter != null ? getUniqueNameForEvent(updateOneEvent, authorizeFilter) : updateOneEvent;
         await this.pubSub.publish(eventName, { [updateOneEvent]: dto });
-=======
-      async publishUpdatedOneEvent(dto: DTO): Promise<void> {
-        if (this.pubSub) {
-          await this.pubSub.publish(updateOneEvent, { [updateOneEvent]: dto });
-        }
->>>>>>> a09a3586
-      }
-
-<<<<<<< HEAD
+      }
+    }
+
     async publishUpdatedManyEvent(umr: UpdateManyResponse, authorizeFilter?: Filter<DTO>): Promise<void> {
       if (this.pubSub) {
-        const eventName = authorizeFilter != null ? getUniqueNameForEvent(updateManyEvent, authorizeFilter) : updateManyEvent;
+        const eventName =
+          authorizeFilter != null ? getUniqueNameForEvent(updateManyEvent, authorizeFilter) : updateManyEvent;
         await this.pubSub.publish(eventName, { [updateManyEvent]: umr });
-=======
-      async publishUpdatedManyEvent(umr: UpdateManyResponse): Promise<void> {
-        if (this.pubSub) {
-          await this.pubSub.publish(updateManyEvent, { [updateManyEvent]: umr });
-        }
->>>>>>> a09a3586
-      }
-
-<<<<<<< HEAD
+      }
+    }
+
     @ResolverSubscription(
       () => DTOClass,
       { name: updateOneEvent, filter: updateOneSubscriptionFilter },
@@ -331,11 +221,10 @@
       if (!enableOneSubscriptions || !this.pubSub) {
         throw new Error(`Unable to subscribe to ${updateOneEvent}`);
       }
-      const eventName = authorizeFilter != null ? getUniqueNameForEvent(updateOneEvent, authorizeFilter) : updateOneEvent;
+      const eventName =
+        authorizeFilter != null ? getUniqueNameForEvent(updateOneEvent, authorizeFilter) : updateOneEvent;
       return this.pubSub.asyncIterator(eventName);
     }
-
-
 
     @ResolverSubscription(() => UMR, { name: updateManyEvent }, commonResolverOpts, {
       enableSubscriptions: enableManySubscriptions,
@@ -344,45 +233,19 @@
       if (!enableManySubscriptions || !this.pubSub) {
         throw new Error(`Unable to subscribe to ${updateManyEvent}`);
       }
-      const eventName = authorizeFilter != null ? getUniqueNameForEvent(updateManyEvent, authorizeFilter) : updateManyEvent;
+      const eventName =
+        authorizeFilter != null ? getUniqueNameForEvent(updateManyEvent, authorizeFilter) : updateManyEvent;
       return this.pubSub.asyncIterator(eventName);
-=======
-      @ResolverSubscription(
-        () => DTOClass,
-        { name: updateOneEvent, filter: updateOneSubscriptionFilter },
-        commonResolverOpts,
-        {
-          enableSubscriptions: enableOneSubscriptions,
-        },
-      )
-      // input required so graphql subscription filtering will work.
-      // eslint-disable-next-line @typescript-eslint/no-unused-vars
-      updatedOneSubscription(@Args() input?: UOSA): AsyncIterator<UpdatedEvent<DTO>> {
-        if (!enableOneSubscriptions || !this.pubSub) {
-          throw new Error(`Unable to subscribe to ${updateOneEvent}`);
-        }
-        return this.pubSub.asyncIterator(updateOneEvent);
-      }
-
-      @ResolverSubscription(() => UMR, { name: updateManyEvent }, commonResolverOpts, {
-        enableSubscriptions: enableManySubscriptions,
-      })
-      updatedManySubscription(): AsyncIterator<UpdatedEvent<DeleteManyResponse>> {
-        if (!enableManySubscriptions || !this.pubSub) {
-          throw new Error(`Unable to subscribe to ${updateManyEvent}`);
-        }
-        return this.pubSub.asyncIterator(updateManyEvent);
-      }
->>>>>>> a09a3586
-    }
-
-    return UpdateResolverBase;
-  };
+    }
+  }
+
+  return UpdateResolverBase;
+};
 // eslint-disable-next-line @typescript-eslint/no-redeclare -- intentional
 export const UpdateResolver = <
   DTO,
   U = DeepPartial<DTO>,
-  QS extends QueryService<DTO, unknown, U> = QueryService<DTO, unknown, U>,
+  QS extends QueryService<DTO, unknown, U> = QueryService<DTO, unknown, U>
 >(
   DTOClass: Class<DTO>,
   opts: UpdateResolverOpts<DTO, U> = {},
