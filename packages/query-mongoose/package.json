--- conflicted
+++ resolved
@@ -35,19 +35,11 @@
     "@types/lodash.escaperegexp": "4.1.6",
     "@types/lodash.merge": "4.6.6",
     "@types/mongodb": "3.6.3",
-<<<<<<< HEAD
-    "@types/mongoose": "5.10.1",
+    "@types/mongoose": "5.10.2",
     "class-transformer": "0.3.2",
     "mongodb": "3.6.4",
     "mongodb-memory-server": "6.9.3",
     "mongoose": "5.10.19",
-=======
-    "@types/mongoose": "5.10.2",
-    "class-transformer": "0.3.1",
-    "mongodb": "3.6.3",
-    "mongodb-memory-server": "6.9.2",
-    "mongoose": "5.10.18",
->>>>>>> 8128292f
     "ts-mockito": "2.6.1",
     "typescript": "4.1.3"
   },
