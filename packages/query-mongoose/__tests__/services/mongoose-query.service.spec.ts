/* eslint-disable no-underscore-dangle,@typescript-eslint/no-unsafe-return */
import { Test, TestingModule } from '@nestjs/testing';
import { InjectModel, MongooseModule } from '@nestjs/mongoose';
import { ObjectId } from 'mongodb';
import { Model, Document, LeanDocument } from 'mongoose';
import { SortDirection } from '@nestjs-query/core';
import { MongooseQueryService } from '../../src/services';
import {
  TestReference,
  TestEntity,
  TEST_ENTITIES,
  TEST_REFERENCES,
  getConnectionUri,
  prepareDb,
  closeDbConnection,
  dropDatabase,
  TestEntitySchema,
  TestReferenceSchema,
} from '../__fixtures__';
import { NestjsQueryMongooseModule } from '../../src';

describe('MongooseQueryService', () => {
  let moduleRef: TestingModule;
  let TestEntityModel: Model<TestEntity>;
  let TestReferenceModel: Model<TestReference>;

  class TestEntityService extends MongooseQueryService<TestEntity> {
    constructor(@InjectModel(TestEntity.name) readonly model: Model<TestEntity>) {
      super(model);
      TestEntityModel = model;
    }
  }

  class TestReferenceService extends MongooseQueryService<TestReference> {
    constructor(@InjectModel(TestReference.name) readonly model: Model<TestReference>) {
      super(model);
      TestReferenceModel = model;
    }
  }

  beforeAll(async () => {
    moduleRef = await Test.createTestingModule({
      imports: [
        MongooseModule.forRoot(await getConnectionUri(), {
          useFindAndModify: false,
          useNewUrlParser: true,
          useUnifiedTopology: true,
        }),
        NestjsQueryMongooseModule.forFeature([
          { name: TestReference.name, document: TestReference, schema: TestReferenceSchema },
          { name: TestEntity.name, document: TestEntity, schema: TestEntitySchema },
        ]),
      ],
      providers: [TestReferenceService, TestEntityService],
    }).compile();
  });

<<<<<<< HEAD
  function convertDocument<Doc extends Document>(doc: Doc) {
    return doc.toObject({ virtuals: true });
  }

  function convertDocuments<Doc extends Document>(docs: Doc[]) {
=======
  function convertDocument<Doc extends Document>(doc: Doc): LeanDocument<Doc> {
    const docObject = doc.toObject({ virtuals: true });
    return docObject;
  }

  function convertDocuments<Doc extends Document>(docs: Doc[]): LeanDocument<Doc>[] {
>>>>>>> 223b2156
    return docs.map((doc) => convertDocument(doc));
  }

  function testEntityToObject(te: TestEntity): Partial<TestEntity> {
    return {
      _id: te._id,
      stringType: te.stringType,
      boolType: te.boolType,
      numberType: te.numberType,
      dateType: te.dateType,
    };
  }

  function testEntityToCreate(te: TestEntity): Partial<TestEntity> {
    // eslint-disable-next-line @typescript-eslint/naming-convention
    const { _id, ...insert } = testEntityToObject(te);
    return insert;
  }

  function expectEqualCreate(result: TestEntity[], expected: TestEntity[]) {
    const cleansedResults = result.map(testEntityToCreate);
    const cleansedExpected = expected.map(testEntityToCreate);
    expect(cleansedResults).toEqual(cleansedExpected);
  }

  afterAll(async () => closeDbConnection());

  beforeEach(() => prepareDb());

  afterEach(() => dropDatabase());

  describe('#query', () => {
    it('call find and return the result', async () => {
      const queryService = moduleRef.get(TestEntityService);
      const queryResult = await queryService.query({});
      expect(convertDocuments(queryResult)).toEqual(expect.arrayContaining(TEST_ENTITIES));
    });

    it('should support eq operator', async () => {
      const queryService = moduleRef.get(TestEntityService);
      const queryResult = await queryService.query({ filter: { stringType: { eq: 'foo1' } } });
      expect(convertDocuments(queryResult)).toEqual([TEST_ENTITIES[0]]);
    });

    it('should support neq operator', async () => {
      const queryService = moduleRef.get(TestEntityService);
      const queryResult = await queryService.query({ filter: { stringType: { neq: 'foo1' } } });
      expect(convertDocuments(queryResult)).toEqual(expect.arrayContaining(TEST_ENTITIES.slice(1)));
    });

    it('should support gt operator', async () => {
      const queryService = moduleRef.get(TestEntityService);
      const queryResult = await queryService.query({ filter: { numberType: { gt: 5 } } });
      expect(convertDocuments(queryResult)).toEqual(expect.arrayContaining(TEST_ENTITIES.slice(5)));
    });

    it('should support gte operator', async () => {
      const queryService = moduleRef.get(TestEntityService);
      const queryResult = await queryService.query({ filter: { numberType: { gte: 5 } } });
      expect(convertDocuments(queryResult)).toEqual(expect.arrayContaining(TEST_ENTITIES.slice(4)));
    });

    it('should support lt operator', async () => {
      const queryService = moduleRef.get(TestEntityService);
      const queryResult = await queryService.query({ filter: { numberType: { lt: 5 } } });
      expect(convertDocuments(queryResult)).toEqual(expect.arrayContaining(TEST_ENTITIES.slice(0, 4)));
    });

    it('should support lte operator', async () => {
      const queryService = moduleRef.get(TestEntityService);
      const queryResult = await queryService.query({ filter: { numberType: { lte: 5 } } });
      expect(convertDocuments(queryResult)).toEqual(expect.arrayContaining(TEST_ENTITIES.slice(0, 5)));
    });

    it('should support in operator', async () => {
      const queryService = moduleRef.get(TestEntityService);
      const queryResult = await queryService.query({ filter: { numberType: { in: [1, 2, 3] } } });
      expect(convertDocuments(queryResult)).toEqual(expect.arrayContaining(TEST_ENTITIES.slice(0, 3)));
    });

    it('should support notIn operator', async () => {
      const queryService = moduleRef.get(TestEntityService);
      const queryResult = await queryService.query({ filter: { numberType: { notIn: [1, 2, 3] } } });
      expect(convertDocuments(queryResult)).toEqual(expect.arrayContaining(TEST_ENTITIES.slice(4)));
    });

    it('should support is operator', async () => {
      const queryService = moduleRef.get(TestEntityService);
      const queryResult = await queryService.query({ filter: { boolType: { is: true } } });
      expect(convertDocuments(queryResult)).toEqual(expect.arrayContaining(TEST_ENTITIES.filter((e) => e.boolType)));
    });

    it('should support isNot operator', async () => {
      const queryService = moduleRef.get(TestEntityService);
      const queryResult = await queryService.query({ filter: { boolType: { isNot: true } } });
      expect(convertDocuments(queryResult)).toEqual(expect.arrayContaining(TEST_ENTITIES.filter((e) => !e.boolType)));
    });

    it('should support like operator', async () => {
      const queryService = moduleRef.get(TestEntityService);
      const queryResult = await queryService.query({ filter: { stringType: { like: 'foo%' } } });
      expect(convertDocuments(queryResult)).toEqual(expect.arrayContaining(TEST_ENTITIES));
    });

    it('should support notLike operator', async () => {
      const queryService = moduleRef.get(TestEntityService);
      const queryResult = await queryService.query({ filter: { stringType: { notLike: 'foo%' } } });
      expect(convertDocuments(queryResult)).toEqual([]);
    });

    it('should support iLike operator', async () => {
      const queryService = moduleRef.get(TestEntityService);
      const queryResult = await queryService.query({ filter: { stringType: { iLike: 'FOO%' } } });
      expect(convertDocuments(queryResult)).toEqual(expect.arrayContaining(TEST_ENTITIES));
    });

    it('should support notILike operator', async () => {
      const queryService = moduleRef.get(TestEntityService);
      const queryResult = await queryService.query({ filter: { stringType: { notILike: 'FOO%' } } });
      expect(convertDocuments(queryResult)).toEqual([]);
    });
  });

  describe('#aggregate', () => {
    it('call select with the aggregate columns and return the result', async () => {
      const queryService = moduleRef.get(TestEntityService);
      const queryResult = await queryService.aggregate(
        {},
        {
          count: ['id'],
          avg: ['numberType'],
          sum: ['numberType'],
          max: ['id', 'dateType', 'numberType', 'stringType'],
          min: ['id', 'dateType', 'numberType', 'stringType'],
        },
      );
      return expect(queryResult).toEqual({
        avg: {
          numberType: 5.5,
        },
        count: {
          id: 10,
        },
        max: {
          dateType: TEST_ENTITIES[9].dateType,
          numberType: 10,
          stringType: 'foo9',
          id: expect.any(ObjectId),
        },
        min: {
          dateType: TEST_ENTITIES[0].dateType,
          numberType: 1,
          stringType: 'foo1',
          id: expect.any(ObjectId),
        },
        sum: {
          numberType: 55,
        },
      });
    });

    it('call select with the aggregate columns and return the result with a filter', async () => {
      const queryService = moduleRef.get(TestEntityService);
      const queryResult = await queryService.aggregate(
        { stringType: { in: ['foo1', 'foo2', 'foo3'] } },
        {
          count: ['id'],
          avg: ['numberType'],
          sum: ['numberType'],
          max: ['id', 'dateType', 'numberType', 'stringType'],
          min: ['id', 'dateType', 'numberType', 'stringType'],
        },
      );
      return expect(queryResult).toEqual({
        avg: {
          numberType: 2,
        },
        count: {
          id: 3,
        },
        max: {
          dateType: TEST_ENTITIES[2].dateType,
          numberType: 3,
          stringType: 'foo3',
          id: expect.any(ObjectId),
        },
        min: {
          dateType: TEST_ENTITIES[0].dateType,
          numberType: 1,
          stringType: 'foo1',
          id: expect.any(ObjectId),
        },
        sum: {
          numberType: 6,
        },
      });
    });
  });

  describe('#count', () => {
    it('should return number of elements matching a query', async () => {
      const queryService = moduleRef.get(TestEntityService);
      const expectedEntities = TEST_ENTITIES.slice(0, 2);
      const count = await queryService.count({ stringType: { in: expectedEntities.map((e) => e.stringType) } });
      expect(count).toEqual(2);
    });
  });

  describe('#findById', () => {
    it('return the entity if found', async () => {
      const entity = TEST_ENTITIES[0];
      const queryService = moduleRef.get(TestEntityService);
      const found = await queryService.findById(entity._id);
      expect(convertDocument(found!)).toEqual(entity);
    });

    it('return undefined if not found', async () => {
      const queryService = moduleRef.get(TestEntityService);
      const found = await queryService.findById(new ObjectId().toHexString());
      expect(found).toBeUndefined();
    });

    describe('with filter', () => {
      it('should return an entity if all filters match', async () => {
        const entity = TEST_ENTITIES[0];
        const queryService = moduleRef.get(TestEntityService);
        const found = await queryService.findById(entity._id, {
          filter: { stringType: { eq: entity.stringType } },
        });
        expect(convertDocument(found!)).toEqual(entity);
      });

      it('should return an undefined if an entity with the pk and filter is not found', async () => {
        const entity = TEST_ENTITIES[0];
        const queryService = moduleRef.get(TestEntityService);
        const found = await queryService.findById(entity._id, {
          filter: { stringType: { eq: TEST_ENTITIES[1].stringType } },
        });
        expect(found).toBeUndefined();
      });
    });
  });

  describe('#getById', () => {
    it('return the entity if found', async () => {
      const entity = TEST_ENTITIES[0];
      const queryService = moduleRef.get(TestEntityService);
      const found = await queryService.getById(entity._id);
      expect(convertDocument(found)).toEqual(entity);
    });

    it('return undefined if not found', () => {
      const badId = new ObjectId().toHexString();
      const queryService = moduleRef.get(TestEntityService);
      return expect(queryService.getById(badId)).rejects.toThrow(`Unable to find TestEntity with id: ${badId}`);
    });

    describe('with filter', () => {
      it('should return an entity if all filters match', async () => {
        const entity = TEST_ENTITIES[0];
        const queryService = moduleRef.get(TestEntityService);
        const found = await queryService.getById(entity._id, {
          filter: { stringType: { eq: entity.stringType } },
        });
        expect(convertDocument(found)).toEqual(entity);
      });

      it('should return an undefined if an entity with the pk and filter is not found', async () => {
        const entity = TEST_ENTITIES[0];
        const queryService = moduleRef.get(TestEntityService);
        return expect(
          queryService.getById(entity._id, {
            filter: { stringType: { eq: TEST_ENTITIES[1].stringType } },
          }),
        ).rejects.toThrow(`Unable to find TestEntity with id: ${String(entity._id)}`);
      });
    });
  });

  describe('#createMany', () => {
    it('call save on the repo with instances of entities when passed plain objects', async () => {
      const queryService = moduleRef.get(TestEntityService);
      const created = await queryService.createMany(TEST_ENTITIES.map(testEntityToCreate));
      expectEqualCreate(created, TEST_ENTITIES);
    });

    it('call save on the repo with instances of entities when passed instances', async () => {
      const instances = TEST_ENTITIES.map((e) => new TestEntityModel(testEntityToCreate(e)));
      const queryService = moduleRef.get(TestEntityService);
      const created = await queryService.createMany(instances);
      expectEqualCreate(created, TEST_ENTITIES);
    });

    it('should reject if the entities already exist', async () => {
      const queryService = moduleRef.get(TestEntityService);
      return expect(queryService.createMany(TEST_ENTITIES)).rejects.toThrow(
        'Id cannot be specified when updating or creating',
      );
    });
  });

  describe('#createOne', () => {
    it('call save on the repo with an instance of the entity when passed a plain object', async () => {
      const entity = testEntityToCreate(TEST_ENTITIES[0]);
      const queryService = moduleRef.get(TestEntityService);
      const created = await queryService.createOne(entity);
      expect(convertDocument(created)).toEqual(expect.objectContaining(entity));
    });

    it('call save on the repo with an instance of the entity when passed an instance', async () => {
      const entity = new TestEntityModel(testEntityToCreate(TEST_ENTITIES[0]));
      const queryService = moduleRef.get(TestEntityService);
      const created = await queryService.createOne(entity);
      expect(convertDocument(created)).toEqual(expect.objectContaining(entity.toObject({ virtuals: true })));
    });

    it('should reject if the entity contains an id', async () => {
      const entity = TEST_ENTITIES[0];
      const queryService = moduleRef.get(TestEntityService);
      return expect(queryService.createOne({ ...entity })).rejects.toThrow(
        'Id cannot be specified when updating or creating',
      );
    });
  });

  describe('#deleteMany', () => {
    it('delete all records that match the query', async () => {
      const queryService = moduleRef.get(TestEntityService);
      const entities = TEST_ENTITIES.slice(0, 5);
      const { deletedCount } = await queryService.deleteMany({
        stringType: { in: entities.map((e) => e.stringType) },
      });
      expect(deletedCount).toEqual(5);
      const allCount = await queryService.count({});
      expect(allCount).toBe(5);
    });
  });

  describe('#deleteOne', () => {
    it('remove the entity', async () => {
      const queryService = moduleRef.get(TestEntityService);
      const deleted = await queryService.deleteOne(TEST_ENTITIES[0]._id);
      expect(convertDocument(deleted)).toEqual(TEST_ENTITIES[0]);
    });

    it('call fail if the entity is not found', async () => {
      const badId = new ObjectId().toHexString();
      const queryService = moduleRef.get(TestEntityService);
      return expect(queryService.deleteOne(badId)).rejects.toThrow(`Unable to find TestEntity with id: ${badId}`);
    });

    describe('with filter', () => {
      it('should delete the entity if all filters match', async () => {
        const entity = TEST_ENTITIES[0];
        const queryService = moduleRef.get(TestEntityService);
        const deleted = await queryService.deleteOne(entity._id, {
          filter: { stringType: { eq: entity.stringType } },
        });
        expect(convertDocument(deleted)).toEqual(TEST_ENTITIES[0]);
      });

      it('should return throw an error if unable to find', async () => {
        const entity = TEST_ENTITIES[0];
        const queryService = moduleRef.get(TestEntityService);
        return expect(
          queryService.deleteOne(entity._id, {
            filter: { stringType: { eq: TEST_ENTITIES[1].stringType } },
          }),
        ).rejects.toThrow(`Unable to find TestEntity with id: ${String(entity._id)}`);
      });
    });
  });

  describe('#updateMany', () => {
    it('update all entities in the filter', async () => {
      const queryService = moduleRef.get(TestEntityService);
      const filter = {
        stringType: { in: TEST_ENTITIES.slice(0, 5).map((e) => e.stringType) },
      };
      await queryService.updateMany({ stringType: 'updated' }, filter);
      const entities = await queryService.query({ filter: { stringType: { eq: 'updated' } } });
      expect(entities).toHaveLength(5);
    });

    it('should reject if the update contains the ID', () => {
      const queryService = moduleRef.get(TestEntityService);
      return expect(queryService.updateMany({ id: new ObjectId().toHexString() }, {})).rejects.toThrow(
        'Id cannot be specified when updating',
      );
    });
  });

  describe('#updateOne', () => {
    it('update the entity', async () => {
      const queryService = moduleRef.get(TestEntityService);
      const entity = TEST_ENTITIES[0];
      const update = { stringType: 'updated' };
      const updated = await queryService.updateOne(entity._id, update);
      expect(updated).toEqual(
        expect.objectContaining({
          _id: entity._id,
          ...update,
        }),
      );
    });

    it('update the entity with an instance of the entity', async () => {
      const queryService = moduleRef.get(TestEntityService);
      const entity = TEST_ENTITIES[0];
      const update = new TestEntityModel({ stringType: 'updated' });
      const updated = await queryService.updateOne(entity._id, update);
      expect(updated).toEqual(
        expect.objectContaining({
          _id: entity._id,
          stringType: 'updated',
        }),
      );
    });

    it('should reject if the update contains the ID', async () => {
      const queryService = moduleRef.get(TestEntityService);
      return expect(queryService.updateOne(TEST_ENTITIES[0]._id, { id: new ObjectId().toHexString() })).rejects.toThrow(
        'Id cannot be specified when updating',
      );
    });

    it('call fail if the entity is not found', async () => {
      const badId = new ObjectId().toHexString();
      const queryService = moduleRef.get(TestEntityService);
      return expect(queryService.updateOne(badId, { stringType: 'updated' })).rejects.toThrow(
        `Unable to find TestEntity with id: ${badId}`,
      );
    });

    describe('with filter', () => {
      it('should update the entity if all filters match', async () => {
        const entity = TEST_ENTITIES[0];
        const queryService = moduleRef.get(TestEntityService);
        const update = { stringType: 'updated' };
        const updated = await queryService.updateOne(entity._id, update, {
          filter: { stringType: { eq: entity.stringType } },
        });
        expect(updated).toEqual(expect.objectContaining({ _id: entity._id, ...update }));
      });

      it('should throw an error if unable to find the entity', async () => {
        const entity = TEST_ENTITIES[0];
        const queryService = moduleRef.get(TestEntityService);
        return expect(
          queryService.updateOne(
            entity._id,
            { stringType: 'updated' },
            { filter: { stringType: { eq: TEST_ENTITIES[1].stringType } } },
          ),
        ).rejects.toThrow(`Unable to find TestEntity with id: ${String(entity._id)}`);
      });
    });
  });

  describe('#findRelation', () => {
    describe('with one entity', () => {
      it('call select and return the result', async () => {
        const entity = TEST_ENTITIES[0];
        const queryService = moduleRef.get(TestEntityService);
        const queryResult = await queryService.findRelation(TestReference, 'testReference', entity);

        expect(convertDocument(queryResult!)).toEqual(TEST_REFERENCES[0]);
      });

      it('apply the filter option', async () => {
        const entity = TEST_ENTITIES[0];
        const queryService = moduleRef.get(TestEntityService);
        const queryResult1 = await queryService.findRelation(TestReference, 'testReference', entity, {
          filter: { referenceName: { eq: TEST_REFERENCES[0].referenceName } },
        });
        expect(convertDocument(queryResult1!)).toEqual(TEST_REFERENCES[0]);

        const queryResult2 = await queryService.findRelation(TestReference, 'testReference', entity, {
          filter: { referenceName: { eq: TEST_REFERENCES[1].referenceName } },
        });
        expect(queryResult2).toBeUndefined();
      });

      it('should return undefined select if no results are found.', async () => {
        const entity = TEST_ENTITIES[0];
        await TestEntityModel.updateOne({ _id: entity._id }, { $set: { testReference: undefined } });
        const queryService = moduleRef.get(TestEntityService);
        const queryResult = await queryService.findRelation(TestReference, 'testReference', entity);
        expect(queryResult).toBeUndefined();
      });

      it('throw an error if a relation with that name is not found.', async () => {
        const queryService = moduleRef.get(TestEntityService);
        const entity = TEST_ENTITIES[0];
        return expect(queryService.findRelation(TestReference, 'badReference', entity)).rejects.toThrow(
          'Unable to find reference badReference on TestEntity',
        );
      });

      describe('virtual reference', () => {
        it('call select and return the result', async () => {
          const entity = TEST_REFERENCES[0];
          const queryService = moduleRef.get(TestReferenceService);
          const queryResult = await queryService.findRelation(TestEntity, 'virtualTestEntity', entity);

          expect(convertDocument(queryResult!)).toEqual(TEST_ENTITIES[0]);
        });

        it('apply the filter option', async () => {
          const entity = TEST_REFERENCES[0];
          const queryService = moduleRef.get(TestReferenceService);
          const queryResult1 = await queryService.findRelation(TestEntity, 'virtualTestEntity', entity, {
            filter: { stringType: { eq: TEST_ENTITIES[0].stringType } },
          });
          expect(convertDocument(queryResult1!)).toEqual(TEST_ENTITIES[0]);

          const queryResult2 = await queryService.findRelation(TestEntity, 'virtualTestEntity', entity, {
            filter: { stringType: { eq: TEST_ENTITIES[1].stringType } },
          });
          expect(queryResult2).toBeUndefined();
        });

        it('should return undefined select if no results are found.', async () => {
          const entity = TEST_REFERENCES[0];
          await TestReferenceModel.updateOne({ _id: entity._id }, { $set: { testEntity: undefined } });
          const queryService = moduleRef.get(TestReferenceService);
          const queryResult = await queryService.findRelation(TestEntity, 'virtualTestEntity', entity);
          expect(queryResult).toBeUndefined();
        });

        it('throw an error if a relation with that name is not found.', async () => {
          const entity = TEST_REFERENCES[0];
          const queryService = moduleRef.get(TestReferenceService);
          return expect(queryService.findRelation(TestEntity, 'badReference', entity)).rejects.toThrow(
            'Unable to find reference badReference on TestReference',
          );
        });
      });
    });

    describe('with multiple entities', () => {
      it('call select and return the result', async () => {
        const entities = TEST_ENTITIES.slice(0, 3);
        const queryService = moduleRef.get(TestEntityService);
        const queryResult = await queryService.findRelation(TestReference, 'testReference', entities);

        expect(queryResult).toEqual(
          new Map([
            [entities[0], expect.objectContaining(TEST_REFERENCES[0])],
            [entities[1], expect.objectContaining(TEST_REFERENCES[3])],
            [entities[2], expect.objectContaining(TEST_REFERENCES[6])],
          ]),
        );
      });

      it('should apply the filter option', async () => {
        const entities = TEST_ENTITIES.slice(0, 3);
        const queryService = moduleRef.get(TestEntityService);
        const queryResult = await queryService.findRelation(TestReference, 'testReference', entities, {
          filter: {
            id: { in: [TEST_REFERENCES[0]._id, TEST_REFERENCES[6]._id] },
          },
        });
        expect(queryResult).toEqual(
          new Map([
            [entities[0], expect.objectContaining(TEST_REFERENCES[0])],
            [entities[1], undefined],
            [entities[2], expect.objectContaining(TEST_REFERENCES[6])],
          ]),
        );
      });

      it('should return undefined select if no results are found.', async () => {
        const entities: TestEntity[] = [TEST_ENTITIES[0], { _id: new ObjectId() } as TestEntity];
        const queryService = moduleRef.get(TestEntityService);
        const queryResult = await queryService.findRelation(TestReference, 'testReference', entities);

        expect(queryResult).toEqual(
          new Map([
            [entities[0], expect.objectContaining(TEST_REFERENCES[0])],
            [entities[1], undefined],
          ]),
        );
      });
    });
  });

  describe('#queryRelations', () => {
    describe('with one entity', () => {
      it('call select and return the result', async () => {
        const queryService = moduleRef.get(TestEntityService);
        const queryResult = await queryService.queryRelations(TestReference, 'testReferences', TEST_ENTITIES[0], {
          filter: { referenceName: { isNot: null } },
        });
        // eslint-disable-next-line @typescript-eslint/no-unsafe-return
        return expect(convertDocuments(queryResult)).toEqual(TEST_REFERENCES.slice(0, 3));
      });

      it('should apply a filter', async () => {
        const queryService = moduleRef.get(TestEntityService);
        const queryResult = await queryService.queryRelations(TestReference, 'testReferences', TEST_ENTITIES[0], {
          filter: { referenceName: { eq: TEST_REFERENCES[1].referenceName } },
        });
        expect(convertDocuments(queryResult)).toEqual([TEST_REFERENCES[1]]);
      });

      it('should apply paging', async () => {
        const queryService = moduleRef.get(TestEntityService);
        const queryResult = await queryService.queryRelations(TestReference, 'testReferences', TEST_ENTITIES[0], {
          paging: { limit: 2, offset: 1 },
        });
        // eslint-disable-next-line @typescript-eslint/no-unsafe-return
        expect(convertDocuments(queryResult)).toEqual(TEST_REFERENCES.slice(1, 3));
      });
    });

    describe('with virtual entity', () => {
      it('call select and return the result', async () => {
        const queryService = moduleRef.get(TestEntityService);
        const queryResult = await queryService.queryRelations(
          TestReference,
          'virtualTestReferences',
          TEST_ENTITIES[0],
          {
            filter: { referenceName: { isNot: null } },
          },
        );
        // eslint-disable-next-line @typescript-eslint/no-unsafe-return
        return expect(convertDocuments(queryResult)).toEqual(expect.arrayContaining(TEST_REFERENCES.slice(0, 3)));
      });

      it('should apply a filter', async () => {
        const queryService = moduleRef.get(TestEntityService);
        const queryResult = await queryService.queryRelations(
          TestReference,
          'virtualTestReferences',
          TEST_ENTITIES[0],
          {
            filter: { referenceName: { eq: TEST_REFERENCES[1].referenceName } },
          },
        );
        expect(convertDocuments(queryResult)).toEqual([TEST_REFERENCES[1]]);
      });

      it('should apply paging', async () => {
        const queryService = moduleRef.get(TestEntityService);
        const queryResult = await queryService.queryRelations(
          TestReference,
          'virtualTestReferences',
          TEST_ENTITIES[0],
          {
            paging: { limit: 2, offset: 1 },
            sorting: [{ field: 'referenceName', direction: SortDirection.ASC }],
          },
        );
        expect(convertDocuments(queryResult)).toEqual(TEST_REFERENCES.slice(1, 3));
      });
    });

    describe('with multiple entities', () => {
      it('call return a map of results for each entity', async () => {
        const entities = TEST_ENTITIES.slice(0, 3);
        const queryService = moduleRef.get(TestEntityService);
        const queryResult = await queryService.queryRelations(TestReference, 'testReferences', entities, {
          filter: { referenceName: { isNot: null } },
        });
        expect(queryResult.size).toBe(3);
        expect(convertDocuments(queryResult.get(entities[0])!)).toEqual(TEST_REFERENCES.slice(0, 3));
        expect(convertDocuments(queryResult.get(entities[1])!)).toEqual(TEST_REFERENCES.slice(3, 6));
        expect(convertDocuments(queryResult.get(entities[2])!)).toEqual(TEST_REFERENCES.slice(6, 9));
      });

      it('should apply a filter per entity', async () => {
        const entities = TEST_ENTITIES.slice(0, 3);
        const references = [TEST_REFERENCES[1], TEST_REFERENCES[4], TEST_REFERENCES[7]];
        const queryService = moduleRef.get(TestEntityService);
        const queryResult = await queryService.queryRelations(TestReference, 'testReferences', entities, {
          filter: { referenceName: { in: references.map((r) => r.referenceName) } },
        });
        expect(queryResult.size).toBe(3);
        expect(convertDocuments(queryResult.get(entities[0])!)).toEqual([references[0]]);
        expect(convertDocuments(queryResult.get(entities[1])!)).toEqual([references[1]]);
        expect(convertDocuments(queryResult.get(entities[2])!)).toEqual([references[2]]);
      });

      it('should apply paging per entity', async () => {
        const entities = TEST_ENTITIES.slice(0, 3);
        const queryService = moduleRef.get(TestEntityService);
        const queryResult = await queryService.queryRelations(TestReference, 'testReferences', entities, {
          paging: { limit: 2, offset: 1 },
        });
        expect(queryResult.size).toBe(3);
        expect(convertDocuments(queryResult.get(entities[0])!)).toEqual(TEST_REFERENCES.slice(1, 3));
        expect(convertDocuments(queryResult.get(entities[1])!)).toEqual(TEST_REFERENCES.slice(4, 6));
        expect(convertDocuments(queryResult.get(entities[2])!)).toEqual(TEST_REFERENCES.slice(7, 9));
      });

      it('should return an empty array if no results are found.', async () => {
        const entities: TestEntity[] = [TEST_ENTITIES[0], { id: new ObjectId() } as TestEntity];
        const queryService = moduleRef.get(TestEntityService);
        const queryResult = await queryService.queryRelations(TestReference, 'testReferences', entities, {
          filter: { referenceName: { isNot: null } },
        });
        expect(queryResult.size).toBe(2);
        expect(convertDocuments(queryResult.get(entities[0])!)).toEqual(TEST_REFERENCES.slice(0, 3));
        expect(convertDocuments(queryResult.get(entities[1])!)).toEqual([]);
      });
    });
  });

  describe('#aggregateRelations', () => {
    describe('with one entity', () => {
      it('call select and return the result', async () => {
        const queryService = moduleRef.get(TestEntityService);
        const aggResult = await queryService.aggregateRelations(
          TestReference,
          'testReferences',
          TEST_ENTITIES[0],
          { referenceName: { isNot: null } },
          { count: ['id'] },
        );
        return expect(aggResult).toEqual({
          count: {
            id: 3,
          },
        });
      });
    });

    describe('with virtual relation', () => {
      it('call select and return the result', async () => {
        const queryService = moduleRef.get(TestEntityService);
        const aggResult = await queryService.aggregateRelations(
          TestReference,
          'virtualTestReferences',
          TEST_ENTITIES[0],
          { referenceName: { isNot: null } },
          { count: ['id'] },
        );
        return expect(aggResult).toEqual({
          count: {
            id: 3,
          },
        });
      });
    });

    describe('with multiple entities', () => {
      it('call select and return the result', async () => {
        const entities = TEST_ENTITIES.slice(0, 3);
        const queryService = moduleRef.get(TestEntityService);
        const queryResult = await queryService.aggregateRelations(
          TestReference,
          'testReferences',
          entities,
          { referenceName: { isNot: null } },
          {
            count: ['id', 'referenceName', 'testEntity'],
            min: ['id', 'referenceName', 'testEntity'],
            max: ['id', 'referenceName', 'testEntity'],
          },
        );

        expect(queryResult.size).toBe(3);
        expect(queryResult).toEqual(
          new Map([
            [
              entities[0],
              {
                count: {
                  referenceName: 3,
                  testEntity: 3,
                  id: 3,
                },
                max: {
                  referenceName: TEST_REFERENCES[2].referenceName,
                  testEntity: entities[0]._id,
                  id: expect.any(ObjectId),
                },
                min: {
                  referenceName: TEST_REFERENCES[0].referenceName,
                  testEntity: entities[0]._id,
                  id: expect.any(ObjectId),
                },
              },
            ],
            [
              entities[1],
              {
                count: {
                  referenceName: 3,
                  testEntity: 3,
                  id: 3,
                },
                max: {
                  referenceName: TEST_REFERENCES[5].referenceName,
                  testEntity: entities[1]._id,
                  id: expect.any(ObjectId),
                },
                min: {
                  referenceName: TEST_REFERENCES[3].referenceName,
                  testEntity: entities[1]._id,
                  id: expect.any(ObjectId),
                },
              },
            ],
            [
              entities[2],
              {
                count: {
                  referenceName: 3,
                  testEntity: 3,
                  id: 3,
                },
                max: {
                  referenceName: TEST_REFERENCES[8].referenceName,
                  testEntity: entities[2]._id,
                  id: expect.any(ObjectId),
                },
                min: {
                  referenceName: TEST_REFERENCES[6].referenceName,
                  testEntity: entities[2]._id,
                  id: expect.any(ObjectId),
                },
              },
            ],
          ]),
        );
      });

      it('should return an empty array if no results are found.', async () => {
        const entities: TestEntity[] = [TEST_ENTITIES[0], { _id: new ObjectId() } as TestEntity];
        const queryService = moduleRef.get(TestEntityService);
        const queryResult = await queryService.aggregateRelations(
          TestReference,
          'testReferences',
          entities,
          { referenceName: { isNot: null } },
          {
            count: ['id', 'referenceName', 'testEntity'],
            min: ['id', 'referenceName', 'testEntity'],
            max: ['id', 'referenceName', 'testEntity'],
          },
        );

        expect(queryResult).toEqual(
          new Map([
            [
              entities[0],
              {
                count: {
                  referenceName: 3,
                  testEntity: 3,
                  id: 3,
                },
                max: {
                  referenceName: TEST_REFERENCES[2].referenceName,
                  testEntity: entities[0]._id,
                  id: expect.any(ObjectId),
                },
                min: {
                  referenceName: TEST_REFERENCES[0].referenceName,
                  testEntity: entities[0]._id,
                  id: expect.any(ObjectId),
                },
              },
            ],
            [entities[1], {}],
          ]),
        );
      });
    });
  });

  describe('#countRelations', () => {
    describe('with one entity', () => {
      it('count the references', async () => {
        const queryService = moduleRef.get(TestEntityService);
        const entity = TEST_ENTITIES[0];
        const countResult = await queryService.countRelations(TestReference, 'testReferences', entity, {
          referenceName: { in: [TEST_REFERENCES[1].referenceName, TEST_REFERENCES[2].referenceName] },
        });
        return expect(countResult).toEqual(2);
      });

      it('should return a rejected promise if the relation is not found', async () => {
        const queryService = moduleRef.get(TestEntityService);
        const entity = TEST_ENTITIES[0];
        return expect(
          queryService.countRelations(TestReference, 'badReferences', entity, {
            referenceName: { in: [TEST_REFERENCES[1].referenceName, TEST_REFERENCES[2].referenceName] },
          }),
        ).rejects.toThrow('Unable to find reference badReferences on TestEntity');
      });
    });

    describe('with virtual entity', () => {
      it('count references', async () => {
        const queryService = moduleRef.get(TestEntityService);
        const entity = TEST_ENTITIES[0];
        const countResult = await queryService.countRelations(TestReference, 'virtualTestReferences', entity, {});
        return expect(countResult).toEqual(3);
      });
      it('count and return the result', async () => {
        const queryService = moduleRef.get(TestEntityService);
        const entity = TEST_ENTITIES[0];
        const countResult = await queryService.countRelations(TestReference, 'virtualTestReferences', entity, {
          referenceName: { in: [TEST_REFERENCES[1].referenceName, TEST_REFERENCES[2].referenceName] },
        });
        return expect(countResult).toEqual(2);
      });
    });

    describe('with multiple entities', () => {
      it('call count and return the result', async () => {
        const entities = TEST_ENTITIES.slice(0, 3);
        const queryService = moduleRef.get(TestEntityService);
        const queryResult = await queryService.countRelations(TestReference, 'testReferences', entities, {
          referenceName: {
            in: [
              TEST_REFERENCES[1].referenceName,
              TEST_REFERENCES[2].referenceName,
              TEST_REFERENCES[4].referenceName,
              TEST_REFERENCES[5].referenceName,
              TEST_REFERENCES[7].referenceName,
              TEST_REFERENCES[8].referenceName,
            ],
          },
        });

        expect(queryResult).toEqual(
          new Map([
            [entities[0], 2],
            [entities[1], 2],
            [entities[2], 2],
          ]),
        );
      });
    });
  });

  describe('#addRelations', () => {
    it('call select and return the result', async () => {
      const entity = TEST_ENTITIES[0];
      const queryService = moduleRef.get(TestEntityService);
      const queryResult = await queryService.addRelations(
        'testReferences',
        entity._id,
        TEST_REFERENCES.slice(3, 6).map((r) => r._id),
      );
      expect(queryResult).toEqual(
        expect.objectContaining({
          _id: entity._id,
          testReferences: expect.arrayContaining(TEST_REFERENCES.slice(0, 6).map((r) => r._id)),
        }),
      );

      const relations = await queryService.queryRelations(TestReference, 'testReferences', entity, {});
      expect(relations).toHaveLength(6);
    });

    describe('with virtual reference', () => {
      it('should return a rejected promise', async () => {
        const entity = TEST_ENTITIES[0];
        const queryService = moduleRef.get(TestEntityService);
        return expect(
          queryService.addRelations(
            'virtualTestReferences',
            entity._id,
            TEST_REFERENCES.slice(3, 6).map((r) => r._id),
          ),
        ).rejects.toThrow('AddRelations not supported for virtual relation virtualTestReferences');
      });
    });

    describe('with modify options', () => {
      it('should throw an error if the entity is not found with the id and provided filter', async () => {
        const entity = TEST_ENTITIES[0];
        const queryService = moduleRef.get(TestEntityService);
        return expect(
          queryService.addRelations(
            'testReferences',
            entity._id,
            TEST_REFERENCES.slice(3, 6).map((r) => r._id),
            {
              filter: { stringType: { eq: TEST_ENTITIES[1].stringType } },
            },
          ),
        ).rejects.toThrow(`Unable to find TestEntity with id: ${String(entity._id)}`);
      });

      it('should throw an error if the relations are not found with the relationIds and provided filter', async () => {
        const entity = TEST_ENTITIES[0];
        const queryService = moduleRef.get(TestEntityService);
        return expect(
          queryService.addRelations<TestReference>(
            'testReferences',
            entity._id,
            TEST_REFERENCES.slice(3, 6).map((r) => r._id),
            {
              relationFilter: { referenceName: { like: '%-one' } },
            },
          ),
        ).rejects.toThrow('Unable to find all testReferences to add to TestEntity');
      });
    });
  });

  describe('#setRelation', () => {
    it('call select and return the result', async () => {
      const entity = TEST_REFERENCES[0];
      const queryService = moduleRef.get(TestReferenceService);
      const queryResult = await queryService.setRelation('testEntity', entity._id, TEST_ENTITIES[1]._id);
      expect(queryResult).toEqual(expect.objectContaining({ ...entity, testEntity: TEST_ENTITIES[1]._id }));

      const relation = await queryService.findRelation(TestEntity, 'testEntity', entity);
      expect(convertDocument(relation!)).toEqual(TEST_ENTITIES[1]);
    });

    it('should reject with a virtual reference', async () => {
      const entity = TEST_REFERENCES[0];
      const queryService = moduleRef.get(TestReferenceService);
      return expect(queryService.setRelation('virtualTestEntity', entity._id, TEST_ENTITIES[1]._id)).rejects.toThrow(
        'SetRelation not supported for virtual relation virtualTestEntity',
      );
    });

    describe('with modify options', () => {
      it('should throw an error if the entity is not found with the id and provided filter', async () => {
        const entity = TEST_REFERENCES[0];
        const queryService = moduleRef.get(TestReferenceService);
        return expect(
          queryService.setRelation('testEntity', entity._id, TEST_ENTITIES[1]._id, {
            filter: { referenceName: { eq: TEST_REFERENCES[1].referenceName } },
          }),
        ).rejects.toThrow(`Unable to find TestReference with id: ${String(entity._id)}`);
      });

      it('should throw an error if the relations are not found with the relationIds and provided filter', async () => {
        const entity = TEST_REFERENCES[0];
        const queryService = moduleRef.get(TestReferenceService);
        return expect(
          queryService.setRelation<TestEntity>('testEntity', entity._id, TEST_ENTITIES[1]._id, {
            relationFilter: { stringType: { like: '%-one' } },
          }),
        ).rejects.toThrow('Unable to find testEntity to set on TestReference');
      });
    });
  });

  describe('#removeRelations', () => {
    it('call select and return the result', async () => {
      const entity = TEST_ENTITIES[0];
      const queryService = moduleRef.get(TestEntityService);
      const queryResult = await queryService.removeRelations(
        'testReferences',
        entity._id,
        TEST_REFERENCES.slice(0, 3).map((r) => r._id),
      );
      expect(queryResult.toObject()).toEqual(
        expect.objectContaining({
          _id: entity._id,
          testReferences: [],
        }),
      );

      const relations = await queryService.queryRelations(TestReference, 'testReferences', entity, {});
      expect(relations).toHaveLength(0);
    });

    describe('with virtual reference', () => {
      it('should return a rejected promise', async () => {
        const entity = TEST_ENTITIES[0];
        const queryService = moduleRef.get(TestEntityService);
        return expect(
          queryService.removeRelations(
            'virtualTestReferences',
            entity._id,
            TEST_REFERENCES.slice(0, 3).map((r) => r._id),
          ),
        ).rejects.toThrow('RemoveRelations not supported for virtual relation virtualTestReferences');
      });
    });

    describe('with modify options', () => {
      it('should throw an error if the entity is not found with the id and provided filter', async () => {
        const entity = TEST_ENTITIES[0];
        const queryService = moduleRef.get(TestEntityService);
        return expect(
          queryService.removeRelations(
            'testReferences',
            entity._id,
            TEST_REFERENCES.slice(0, 3).map((r) => r._id),
            {
              filter: { stringType: { eq: TEST_ENTITIES[1].stringType } },
            },
          ),
        ).rejects.toThrow(`Unable to find TestEntity with id: ${String(entity._id)}`);
      });

      it('should throw an error if the relations are not found with the relationIds and provided filter', async () => {
        const entity = TEST_ENTITIES[0];
        const queryService = moduleRef.get(TestEntityService);
        return expect(
          queryService.removeRelations<TestReference>(
            'testReferences',
            entity._id,
            TEST_REFERENCES.slice(0, 3).map((r) => r._id),
            {
              relationFilter: { referenceName: { like: '%-one' } },
            },
          ),
        ).rejects.toThrow('Unable to find all testReferences to remove from TestEntity');
      });
    });
  });

  describe('#removeRelation', () => {
    it('call select and return the result', async () => {
      const entity = TEST_REFERENCES[0];
      const queryService = moduleRef.get(TestReferenceService);
      const queryResult = await queryService.removeRelation('testEntity', entity._id, TEST_ENTITIES[1]._id);
      expect(queryResult).toEqual(expect.objectContaining({ ...entity, testEntity: undefined }));

      const relation = await queryService.findRelation(TestEntity, 'testEntity', entity);
      expect(relation).toBeUndefined();
    });

    it('should reject with a virtual reference', async () => {
      const entity = TEST_REFERENCES[0];
      const queryService = moduleRef.get(TestReferenceService);
      return expect(queryService.removeRelation('virtualTestEntity', entity._id, TEST_ENTITIES[1]._id)).rejects.toThrow(
        'RemoveRelation not supported for virtual relation virtualTestEntity',
      );
    });

    describe('with modify options', () => {
      it('should throw an error if the entity is not found with the id and provided filter', async () => {
        const entity = TEST_REFERENCES[0];
        const queryService = moduleRef.get(TestReferenceService);
        return expect(
          queryService.removeRelation('testEntity', entity._id, TEST_ENTITIES[1]._id, {
            filter: { referenceName: { eq: TEST_REFERENCES[1].referenceName } },
          }),
        ).rejects.toThrow(`Unable to find TestReference with id: ${String(entity._id)}`);
      });

      it('should throw an error if the relations are not found with the relationIds and provided filter', async () => {
        const entity = TEST_REFERENCES[0];
        const queryService = moduleRef.get(TestReferenceService);
        return expect(
          queryService.removeRelation<TestEntity>('testEntity', entity._id, TEST_ENTITIES[1]._id, {
            relationFilter: { stringType: { like: '%-one' } },
          }),
        ).rejects.toThrow('Unable to find testEntity to remove from TestReference');
      });
    });
  });
});<|MERGE_RESOLUTION|>--- conflicted
+++ resolved
@@ -55,20 +55,12 @@
     }).compile();
   });
 
-<<<<<<< HEAD
-  function convertDocument<Doc extends Document>(doc: Doc) {
-    return doc.toObject({ virtuals: true });
-  }
-
-  function convertDocuments<Doc extends Document>(docs: Doc[]) {
-=======
   function convertDocument<Doc extends Document>(doc: Doc): LeanDocument<Doc> {
     const docObject = doc.toObject({ virtuals: true });
     return docObject;
   }
 
   function convertDocuments<Doc extends Document>(docs: Doc[]): LeanDocument<Doc>[] {
->>>>>>> 223b2156
     return docs.map((doc) => convertDocument(doc));
   }
 
