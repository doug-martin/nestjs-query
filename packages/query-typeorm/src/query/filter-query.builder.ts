--- conflicted
+++ resolved
@@ -1,10 +1,6 @@
-<<<<<<< HEAD
 import { AggregateQuery, Filter, getFilterFields, Paging, Query, SortField } from '@ptc-org/nestjs-query-core';
 import merge from 'lodash.merge';
-=======
-import { AggregateQuery, Filter, getFilterFields, Paging, Query, SortField } from '@ptc-org/nestjs-query-core'
-import merge from 'lodash.merge'
->>>>>>> 0a5d5c20
+
 import {
   DeleteQueryBuilder,
   EntityMetadata,
@@ -12,20 +8,12 @@
   Repository,
   SelectQueryBuilder,
   UpdateQueryBuilder,
-<<<<<<< HEAD
+
   WhereExpressionBuilder
 } from 'typeorm';
 import { SoftDeleteQueryBuilder } from 'typeorm/query-builder/SoftDeleteQueryBuilder';
 import { AggregateBuilder } from './aggregate.builder';
 import { WhereBuilder } from './where.builder';
-=======
-  WhereExpression
-} from 'typeorm'
-import { SoftDeleteQueryBuilder } from 'typeorm/query-builder/SoftDeleteQueryBuilder'
-
-import { AggregateBuilder } from './aggregate.builder'
-import { WhereBuilder } from './where.builder'
->>>>>>> 0a5d5c20
 
 /**
  * @internal
